name: WebScraper CI

on:
  push:
    branches: [ master ]
  pull_request:
    branches: [ master ]

jobs:
  build:
    runs-on: ubuntu-latest

    steps:
    - name: Checkout repository
      uses: actions/checkout@v3

    - name: Set up Haskell (GHC + Cabal)
      uses: haskell/actions/setup@v2
      with:
        ghc-version: '9.2.7'
        cabal-version: '3.8.1.0'

    - name: Cache Cabal
      uses: actions/cache@v3
      with:
        path: |
          ~/.cabal/store
          dist-newstyle
        key: ${{ runner.os }}-cabal-${{ hashFiles('**/*.cabal') }}
        restore-keys: |
          ${{ runner.os }}-cabal-

    - name: Update package list
      run: cabal update

<<<<<<< HEAD
    - name: Install hlint
      run: cabal install hlint

=======
>>>>>>> 3799f7a4
    - name: Build dependencies
      run: cabal v2-build all --only-dependencies -j8

    - name: Build project
      run: cabal v2-build -j8
<<<<<<< HEAD

    - name: Run hlint
      run: ~/.cabal/bin/hlint src
=======
>>>>>>> 3799f7a4

    - name: Run WebScraper
      run: cabal run WebScraper
<|MERGE_RESOLUTION|>--- conflicted
+++ resolved
@@ -33,23 +33,17 @@
     - name: Update package list
       run: cabal update
 
-<<<<<<< HEAD
     - name: Install hlint
       run: cabal install hlint
 
-=======
->>>>>>> 3799f7a4
     - name: Build dependencies
       run: cabal v2-build all --only-dependencies -j8
 
     - name: Build project
       run: cabal v2-build -j8
-<<<<<<< HEAD
 
     - name: Run hlint
       run: ~/.cabal/bin/hlint src
-=======
->>>>>>> 3799f7a4
 
     - name: Run WebScraper
-      run: cabal run WebScraper
+      run: cabal run WebScraper